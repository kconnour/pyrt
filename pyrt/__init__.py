--- conflicted
+++ resolved
@@ -1,6 +1,4 @@
 from .angles import *
-<<<<<<< HEAD
+from .phase_function import *
 from .rayleigh import *
-=======
->>>>>>> 946dde57
 from .spectral import *